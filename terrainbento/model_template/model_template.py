"""
A template for making a derived terrainbento model.

This template shows all of the required parts of a new terrainbento model,
designed and created by **you**

In this part of the documentation, we make sure to include hyperlinks to all
landlab components used.
"""

# import any major python libraries needed
# e.g. sys, os, numpy, scipy, pandas

# import all required parts of landlab
# e.g. landlab components you want to use

from terrainbento.base_class import ErosionModel


class ModelTemplate(ErosionModel):  # The model must inherit from either
    # ErosionModel, StochasticErosionModel, or TwoLithologyErosionModel
    """
    ModelTemplate is a template for making your own terrainbento models.

    This is where you will put introductory information about the model. We
    recommend that you start from an existing terrainbento model's docstring
    and modify to preserve a somewhat standard style.

    The docstring should have:

    1. A brief description of the model.

    2. Links to all landlab components used.

<<<<<<< HEAD
    3. Description of the governing equation of the model.

    4. A table listing the required parameters.
=======
    This is where you will put introductory information about the model.

    You should probably define the governing equation of your model here.

    The **ModelTemplate** program inherits from the terrainbento
    **ErosionModel** base class. In addition to the parameters required by
    the base class, models built with this program require the following parameters.

    +------------------+----------------------------------+
    | Parameter Symbol | Input File Parameter Name        |
    +==================+==================================+
    |:math:`m`         | ``m_sp``                         |
    +------------------+----------------------------------+
    |:math:`n`         | ``n_sp``                         |
    +------------------+----------------------------------+
    |:math:`K`         | ``water_erodability``            |
    +------------------+----------------------------------+
    |:math:`D`         | ``regolith_transport_parameter`` |
    +------------------+----------------------------------+

    Expand on this table to include all required parameters.

>>>>>>> a9d4047b
    """

    def __init__(self, input_file=None, params=None, OutputWriters=None):
        """
        Parameters
        ----------
        input_file : str
            Path to model input file. See wiki for discussion of input file
            formatting. One of input_file or params is required.
        params : dict
            Dictionary containing the input file. One of input_file or params is
            required.
        OutputWriters : class, function, or list of classes and/or functions, optional
            Classes or functions used to write incremental output (e.g. make a
            diagnostic plot).

<<<<<<< HEAD
=======
        Examples
        --------
        This is where you can make code examples showing how to use the model
        you created. Here we typically put a very short example that shows a
        minimally complete parameter dictionary for creating an instance of the
        model.

        Then in unit tests we include all possible analytical solutions and
        assertion tests needed to verify the model program is working as
        expected.

        *For example*: This is a minimal example to demonstrate how to
        construct an instance of model **ModelTemplate**. Note that a YAML input
        file can be used instead of a parameter dictionary. For more detailed
        examples, including steady-state test examples, see the terrainbento
        tutorials.
>>>>>>> a9d4047b

        To begin, import the model class.

        >>> from terrainbento.model_template import ModelTemplate
<<<<<<< HEAD
        >>> # this is where you'd show how to import and use your model.
        >>> # these statements get evaluated in testing so its also a way to
        >>> # show that the model does what you say it will do.
        >>> # its important to make sure that all lines of your model are tested
        >>> # either in these docstring tests or in unit test files.
=======

        Set up a parameters variable.

        >>> params = {'model_grid': 'RasterModelGrid',
        ...           'dt': 1,
        ...           'output_interval': 2.,
        ...           'run_duration': 200.}

        Construct the model.

        >>> model = ModelTemplate(params=params)
>>>>>>> a9d4047b

        """
        super(ModelTemplate, self).__init__(
            input_file=input_file,  # Replace  `ModelTemplate` with your model name.
            params=params,  # Do not change any additional parts of this
        )  # line.

        # put all actions needed to initialize the model below this line.

    def run_one_step(self, dt):
        """Run each component for one time step.

        Put any additional information about **run_one_step** here. Importantly,
        **run_one_step** should only take on parameter, ``dt``.
        """
        # write here all actions needed to run the model forward for a time
        # increment `dt`.

        # end with finalize__run_one_step which does things at the end of
        # run_one_step that are required by all models.
        self.finalize__run_one_step(dt)

    # if you have additional class functions, you can define them here.
    def my_internal_function(self):
        """Do something necessary to instantiate or run ``ModelTemplate``."""
        # replace pass with function.
        pass

    # if your model has required finalization steps, define them here. This
    # definition will overwrite the empty `finalize` definition in the
    # `ErosionModel`.

    def finalize(self):
        """Finalize model.

        Put additional information about finalizing the model here.
        """
        # replace pass with all actions needed to finalize the model.
        # if you are inheriting from the stochastic erosion model, be careful
        # here as it already has a **finalize** method defined.
        pass


# this portion makes it possible to run the model from the command line.
def main():  # pragma: no cover
    """Executes model."""
    import sys

    try:
        infile = sys.argv[1]
    except IndexError:
        print(
            (
                "To run a terrainbento model from the command line you must "
                "include input file name on command line"
            )
        )
        sys.exit(1)

    model = ModelTemplate(input_file=infile)
    model.run()


if __name__ == "__main__":
    main()<|MERGE_RESOLUTION|>--- conflicted
+++ resolved
@@ -32,34 +32,24 @@
 
     2. Links to all landlab components used.
 
-<<<<<<< HEAD
     3. Description of the governing equation of the model.
 
     4. A table listing the required parameters.
-=======
-    This is where you will put introductory information about the model.
-
-    You should probably define the governing equation of your model here.
-
-    The **ModelTemplate** program inherits from the terrainbento
-    **ErosionModel** base class. In addition to the parameters required by
-    the base class, models built with this program require the following parameters.
-
     +------------------+----------------------------------+
     | Parameter Symbol | Input File Parameter Name        |
     +==================+==================================+
+
     |:math:`m`         | ``m_sp``                         |
+    |:math:`n`         | ``n_sp``                         |
     +------------------+----------------------------------+
-    |:math:`n`         | ``n_sp``                         |
     +------------------+----------------------------------+
     |:math:`K`         | ``water_erodability``            |
     +------------------+----------------------------------+
+    +------------------+----------------------------------+
     |:math:`D`         | ``regolith_transport_parameter`` |
-    +------------------+----------------------------------+
 
     Expand on this table to include all required parameters.
 
->>>>>>> a9d4047b
     """
 
     def __init__(self, input_file=None, params=None, OutputWriters=None):
@@ -76,8 +66,6 @@
             Classes or functions used to write incremental output (e.g. make a
             diagnostic plot).
 
-<<<<<<< HEAD
-=======
         Examples
         --------
         This is where you can make code examples showing how to use the model
@@ -94,18 +82,10 @@
         file can be used instead of a parameter dictionary. For more detailed
         examples, including steady-state test examples, see the terrainbento
         tutorials.
->>>>>>> a9d4047b
 
         To begin, import the model class.
 
         >>> from terrainbento.model_template import ModelTemplate
-<<<<<<< HEAD
-        >>> # this is where you'd show how to import and use your model.
-        >>> # these statements get evaluated in testing so its also a way to
-        >>> # show that the model does what you say it will do.
-        >>> # its important to make sure that all lines of your model are tested
-        >>> # either in these docstring tests or in unit test files.
-=======
 
         Set up a parameters variable.
 
@@ -117,7 +97,6 @@
         Construct the model.
 
         >>> model = ModelTemplate(params=params)
->>>>>>> a9d4047b
 
         """
         super(ModelTemplate, self).__init__(
