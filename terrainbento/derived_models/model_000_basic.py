--- conflicted
+++ resolved
@@ -36,7 +36,6 @@
     and, :math:`n` this model program can be used to run the following three
     terrainbento numerical models:
 
-<<<<<<< HEAD
     1) Model **Basic**:
     +------------------+----------------------------------+-----------------+
     | Parameter Symbol | Input File Parameter Name        | Value           |
@@ -77,19 +76,6 @@
     |:math:`D`         | ``regolith_transport_parameter``         | user specified  |
     +------------------+------------------------------------------+-----------------+
 
-=======
-    1) Model **Basic**: Here :math:`m` has a value of 0.5 and
-    :math:`n` has a value of 1. :math:`K_{w}` is given by the parameter
-    ``water_erodability`` and :math:`D` is given by the parameter
-    ``regolith_transport_parameter``.
-
-    2) Model **BasicVm**: This model is identical to Model Basic except
-    that the area exponent :math:`m` is a free parameter.
-
-    3) Model **BasicSs**: In this model :math:`m` has a value of 1/3,
-    :math:`n` has a value of 2/3, and :math:`K_{w}` is given by the
-    parameter ``water_erodability~shear_stress``.
->>>>>>> f56c793f
     """
 
     def __init__(
@@ -216,27 +202,16 @@
         2. Assesses the location, if any, of flooded nodes where erosion should
            not occur.
 
-<<<<<<< HEAD
         3. Assesses if a ``PrecipChanger`` is an active BoundaryHandler and if
            so, uses it to modify the erodability by water.
-=======
-        3. Assesses if a **PrecipChanger** is an active BoundaryHandler and if
-        so, uses it to modify the erodability by water.
->>>>>>> f56c793f
 
         4. Calculates detachment-limited erosion by water.
 
         5. Calculates topographic change by linear diffusion.
 
-<<<<<<< HEAD
         6. Finalizes the step using the ``ErosionModel`` base class function
            **finalize__run_one_step**. This function updates all BoundaryHandlers
            by ``dt`` and increments model time by ``dt``.
-=======
-        6. Finalizes the step using the **ErosionModel** base class function
-        **finalize__run_one_step**. This function updates all BoundaryHandlers
-        by ``dt`` and increments model time by ``dt``.
->>>>>>> f56c793f
 
         Parameters
         ----------
