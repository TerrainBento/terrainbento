--- conflicted
+++ resolved
@@ -212,15 +212,7 @@
 
         # Instantiate a FastscapeEroder component
         self.eroder = StreamPowerEroder(
-<<<<<<< HEAD
             self.grid, K_sp=self.erody, m_sp=self.m, n_sp=self.n, discharge_name='surface_water__discharge'
-=======
-            self.grid,
-            K_sp=self.erody,
-            m_sp=self.m,
-            n_sp=self.n,
-            use_Q=self.eff_area,
->>>>>>> a0a452cf
         )
 
         # Instantiate a LinearDiffuser component
