--- conflicted
+++ resolved
@@ -142,16 +142,8 @@
 
         # Instantiate a FastscapeEroder component
         self.eroder = StreamPowerSmoothThresholdEroder(
-<<<<<<< HEAD
             self.grid, K_sp=self.K, m_sp=self.m, n_sp=self.n, threshold_sp=threshold,
             use_Q='surface_water__discharge'
-=======
-            self.grid,
-            K_sp=self.K,
-            m_sp=self.m,
-            n_sp=self.n,
-            threshold_sp=threshold,
->>>>>>> a0a452cf
         )
 
         # Instantiate a LinearDiffuser component
