# coding: utf8
#! /usr/env/python
"""
``terrainbento`` Model ``BasicSt`` program.

Erosion model program using linear diffusion and stream power. Discharge is
calculated from drainage area, infiltration capacity (a parameter), and 
precipitation rate, which is a stochastic variable.

Landlab components used:
    1. `FlowAccumulator <http://landlab.readthedocs.io/en/release/landlab.components.flow_accum.html>`_
    2. `DepressionFinderAndRouter <http://landlab.readthedocs.io/en/release/landlab.components.flow_routing.html#module-landlab.components.flow_routing.lake_mapper>`_ (optional)
    3. `FastscapeEroder <http://landlab.readthedocs.io/en/release/landlab.components.stream_power.html>`_
    4. `LinearDiffuser <http://landlab.readthedocs.io/en/release/landlab.components.diffusion.html>`_
    5. `PrecipitationDistribution <http://landlab.readthedocs.io/en/latest/landlab.components.html#landlab.components.PrecipitationDistribution>`_
"""

import numpy as np

from landlab.components import LinearDiffuser, FastscapeEroder
from terrainbento.base_class import StochasticErosionModel


class BasicSt(StochasticErosionModel):
    """
    **BasicSt** model program.

    **BasicSt** is a model program that evolves a topographic surface
    described by :math:`\eta (x,y,t)` with the following governing equation:

    .. math::

        \\frac{\partial \eta}{\partial t} = -K_{q}\hat{Q}^{m}S^{n} + D\\nabla^2 \eta

    where :math:`\hat{Q}` is the local stream discharge (the hat symbol
    indicates that it is a random-in-time variable) and :math:`S` is the local
    slope gradient. Refer to the ``terrainbento`` manuscript Table XX (URL here) 
    for parameter symbols, names, and dimensions.

    **BasicSt** inherits from the terrainbento **StochasticErosionModel** base
    class. In addition to the parameters required by the base class, models
    built with this program require the following parameters.

    +------------------+----------------------------------+
    | Parameter Symbol | Input File Parameter Name        |
    +==================+==================================+
    |:math:`m`         | ``m_sp``                         |
    +------------------+----------------------------------+
    |:math:`n`         | ``n_sp``                         |
    +------------------+----------------------------------+
    |:math:`K_q`       | ``water_erodability~stochastic`` |
    +------------------+----------------------------------+
    |:math:`D`         | ``regolith_transport_parameter`` |
    +------------------+----------------------------------+
    |:math:`I_m`       | ``infiltration_capacity``        |
    +------------------+----------------------------------+

    Refer to the terrainbento manuscript Table XX (URL here) for full list of
    parameter symbols, names, and dimensions.

    Model BasicSt models discharge and erosion across a topographic
    surface assuming (1) stochastic Poisson storm arrivals, (2) single-direction
    flow routing, and (3) Hortonian infiltration model. Includes stream-power
    erosion plus linear diffusion.

    The hydrology uses calculation of drainage area using the user-specified
    routing method. It then performs one of two options, depending on the
    user's choice of ``opt_stochastic_duration`` (True or False).

    If the user requests stochastic duration, the model iterates through a sequence
    of storm and interstorm periods. Storm depth is drawn at random from a gamma
    distribution, and storm duration from an exponential distribution; storm
    intensity is then depth divided by duration. This sequencing is implemented by
    overriding the run_for method.
    
    If the user does not request stochastic duration (indicated by setting
    opt_stochastic_duration to False), then the default (erosion_model base class)
    run_for method is used. Whenever run_one_step is called, storm intensity is
    generated at random from an exponential distribution with mean given by the
    parameter daily_rainfall__mean_intensity. The stream power component is run for 
    only a fraction of the time step duration dt, as specified by the parameter
    daily_rainfall_intermittency_factor. For example, if dt is 10 years and the 
    intermittency factor is 0.25, then the stream power component is run for only
    2.5 years.
    
    In either case, given a storm precipitation intensity :math:`P`, the runoff
    production rate :math:`R` [L/T] is calculated using:
    
    .. math::
        R = P - I (1 - \exp ( -P / I ))
    
    where :math:`I` is the soil infiltration capacity. At the sub-grid scale, soil
    infiltration capacity is assumed to have an exponential distribution of which
    $I$ is the mean. Hence, there are always some spots within any given grid cell
    that will generate runoff. This approach yields a smooth transition from
    near-zero runoff (when :math:`I>>P`) to :math:`R \approx P` (when :math`P>>I`),
    without a "hard threshold."

    """

    def __init__(
        self, input_file=None, params=None, BoundaryHandlers=None, OutputWriters=None
    ):
        """
        Parameters
        ----------
        input_file : str
            Path to model input file. See wiki for discussion of input file
            formatting. One of input_file or params is required.
        params : dict
            Dictionary containing the input file. One of input_file or params is
            required.
        BoundaryHandlers : class or list of classes, optional
            Classes used to handle boundary conditions. Alternatively can be
            passed by input file as string. Valid options described above.
        OutputWriters : class, function, or list of classes and/or functions, optional
            Classes or functions used to write incremental output (e.g. make a
            diagnostic plot).

        Returns
        -------
        BasicSt : model object

        Examples
        --------
        This is a minimal example to demonstrate how to construct an instance
        of model ``BasicSt``. Note that a YAML input file can be used instead of
        a parameter dictionary. For more detailed examples, including steady-
        state test examples, see the ``terrainbento`` tutorials.

        To begin, import the model class.

        >>> from terrainbento import BasicSt

        Set up a parameters variable.

        >>> params = {'model_grid': 'RasterModelGrid',
        ...           'dt': 1,
        ...           'output_interval': 2.,
        ...           'run_duration': 200.,
        ...           'number_of_node_rows' : 6,
        ...           'number_of_node_columns' : 9,
        ...           'node_spacing' : 10.0,
        ...           'regolith_transport_parameter': 0.001,
        ...           'water_erodability~stochastic': 0.001,
        ...           'm_sp': 0.5,
        ...           'n_sp': 1.0,
        ...           'opt_stochastic_duration': False,
        ...           'number_of_sub_time_steps': 1,
        ...           'daily_rainfall_intermittency_factor': 0.5,
        ...           'daily_rainfall__mean_intensity': 1.0,
        ...           'daily_rainfall__precipitation_shape_factor': 1.0,
        ...           'infiltration_capacity': 1.0,
        ...           'random_seed': 0}

        Construct the model.

        >>> model = BasicSt(params=params)

        Running the model with ``model.run()`` would create output, so here we
        will just run it one step.

        >>> model.run_one_step(1.)
        >>> model.model_time
        1.0

        """

        # Call ErosionModel's init
        super(BasicSt, self).__init__(
            input_file=input_file,
            params=params,
            BoundaryHandlers=BoundaryHandlers,
            OutputWriters=OutputWriters,
        )
        # Get Parameters:
        self.m = self.params["m_sp"]
        self.n = self.params["n_sp"]
        self.K = self.get_parameter_from_exponent("water_erodability~stochastic") * (
            self._length_factor ** ((3. * self.m) - 1)
        )  # K stochastic has units of [=] T^{m-1}/L^{3m-1}

        regolith_transport_parameter = (
            self._length_factor ** 2.
        ) * self.get_parameter_from_exponent(
            "regolith_transport_parameter"
        )  # has units length^2/time

        # instantiate rain generator
        self.instantiate_rain_generator()

        # Add a field for discharge
        self.discharge = self.grid.at_node["surface_water__discharge"]

        # Get the infiltration-capacity parameter
        infiltration_capacity = (self._length_factor) * self.params[
            "infiltration_capacity"
        ]  # has units length per time
        self.infilt = infiltration_capacity

        # Keep a reference to drainage area
        self.area = self.grid.at_node["drainage_area"]

        # Run flow routing and lake filler
        self.flow_accumulator.run_one_step()

        # Instantiate a FastscapeEroder component
        self.eroder = FastscapeEroder(
<<<<<<< HEAD
            self.grid, K_sp=self.K, m_sp=self.params["m_sp"],
            n_sp=self.params["n_sp"]
=======
            self.grid, K_sp=self.K, m_sp=self.params["m_sp"], n_sp=self.params["n_sp"]
>>>>>>> e8642e1c
        )

        # Instantiate a LinearDiffuser component
        self.diffuser = LinearDiffuser(
            self.grid, linear_diffusivity=regolith_transport_parameter
        )

    def calc_runoff_and_discharge(self):
        """Calculate runoff rate and discharge; return runoff."""
        if self.rain_rate > 0.0 and self.infilt > 0.0:
            runoff = self.rain_rate - (
                self.infilt * (1.0 - np.exp(-self.rain_rate / self.infilt))
            )
            if runoff < 0:
                runoff = 0
        else:
            runoff = self.rain_rate
        self.discharge[:] = runoff * self.area
        return runoff

    def run_one_step(self, dt):
        """Advance model ``Basic`` for one time-step of duration dt.

        The **run_one_step** method does the following:

        1. Directs flow and accumulates drainage area.

        2. Assesses the location, if any, of flooded nodes where erosion should
        not occur.

        3. Calculates precipitation, runoff, discharge, and detachment-limited 
        erosion by water.

        4. Calculates topographic change by linear diffusion.

        5. Finalizes the step using the ``ErosionModel`` base class function
        **finalize__run_one_step**. This function updates all BoundaryHandlers
        by ``dt`` and increments model time by ``dt``.

        Parameters
        ----------
        dt : float
            Increment of time for which the model is run.
        """

        # Direct and accumulate flow
        self.flow_accumulator.run_one_step()

        # Get IDs of flooded nodes, if any
        if self.flow_accumulator.depression_finder is None:
            flooded = []
        else:
            flooded = np.where(
                self.flow_accumulator.depression_finder.flood_status == 3
            )[0]

        # Handle water erosion
        self.handle_water_erosion(dt, flooded)

        # Do some soil creep
        self.diffuser.run_one_step(dt)

        # Finalize the run_one_step_method
        self.finalize__run_one_step(dt)


def main(): #pragma: no cover
    """Execute model."""
    import sys

    try:
        infile = sys.argv[1]
    except IndexError:
        print(
            (
                "To run a terrainbento model from the command line you must "
                "include input file name on command line"
            )
        )
        sys.exit(1)

    em = BasicSt(input_file=infile)
    em.run()


if __name__ == "__main__":
    main()<|MERGE_RESOLUTION|>--- conflicted
+++ resolved
@@ -206,12 +206,7 @@
 
         # Instantiate a FastscapeEroder component
         self.eroder = FastscapeEroder(
-<<<<<<< HEAD
-            self.grid, K_sp=self.K, m_sp=self.params["m_sp"],
-            n_sp=self.params["n_sp"]
-=======
             self.grid, K_sp=self.K, m_sp=self.params["m_sp"], n_sp=self.params["n_sp"]
->>>>>>> e8642e1c
         )
 
         # Instantiate a LinearDiffuser component
