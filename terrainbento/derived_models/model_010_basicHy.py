--- conflicted
+++ resolved
@@ -33,18 +33,6 @@
     :math:`H` is soil depth, :math:`H_*` is the bedrock roughnes length scale,
     :math:`\omega_c` is the critical stream power needed for erosion to occur,
     :math:`V` is effective sediment settling velocity, :math:`Q_s` is
-<<<<<<< HEAD
-    volumetric sediment flux, :math:`Q` is volumetric water discharge, and
-    :math:`\phi` is sediment porosity. Refer to the ``terrainbento``
-    manuscript Table XX (URL here) for parameter symbols, names, and
-    dimensions.
-
-    Model ``BasicHy`` inherits from the ``terrainbento`` ``ErosionModel`` base
-    class. Depending on the value of :math:`\omega_c`, this model program can
-    be used to run the following two ``terrainbento`` numerical models:
-
-    1) Model ``BasicHy``: Here there is no erosion threshold, i.e.
-=======
     volumetric sediment flux, :math:`Q` is volumetric water discharge, and 
     :math:`\phi` is sediment porosity. Refer to the terrainbento
     manuscript Table XX (URL here) for parameter symbols, names, and 
@@ -55,7 +43,6 @@
     be used to run the following two terrainbento numerical models:
 
     1) Model **BasicHy**: Here there is no erosion threshold, i.e. 
->>>>>>> f56c793f
     :math:`\omega_c=0`.
 
     2) Model **BasicHyTh**: This model is identical to Model BasicHy except
@@ -204,27 +191,16 @@
         2. Assesses the location, if any, of flooded nodes where erosion should
            not occur.
 
-<<<<<<< HEAD
         3. Assesses if a ``PrecipChanger`` is an active BoundaryHandler and if
            so, uses it to modify the erodability by water.
-=======
-        3. Assesses if a **PrecipChanger** is an active BoundaryHandler and if
-        so, uses it to modify the erodability by water.
->>>>>>> f56c793f
 
         4. Calculates erosion and deposition by water.
 
         5. Calculates topographic change by linear diffusion.
 
-<<<<<<< HEAD
         6. Finalizes the step using the ``ErosionModel`` base class function
            **finalize__run_one_step**. This function updates all BoundaryHandlers
            by ``dt`` and increments model time by ``dt``.
-=======
-        6. Finalizes the step using the **ErosionModel** base class function
-        **finalize__run_one_step**. This function updates all BoundaryHandlers
-        by ``dt`` and increments model time by ``dt``.
->>>>>>> f56c793f
 
         Parameters
         ----------
