#! /usr/env/python
"""terrainbento model **BasicHySa** program.

Erosion model program using exponential weathering, soil-depth-dependent
linear diffusion, stream-power-driven sediment erosion, mass conservation, and
bedrock erosion, and discharge proportional to drainage area.

Landlab components used:
    1. `FlowAccumulator <http://landlab.readthedocs.io/en/release/landlab.components.flow_accum.html>`_
    2. `DepressionFinderAndRouter <http://landlab.readthedocs.io/en/release/landlab.components.flow_routing.html#module-landlab.components.flow_routing.lake_mapper>`_ (optional)
    3. `Space <http://landlab.readthedocs.io/en/release/landlab.components.space.html>`_
    4. `DepthDependentDiffuser <http://http://landlab.readthedocs.io/en/release/landlab.components.depth_dependent_diffusion.html>`_
    5. `ExponentialWeatherer <http://http://landlab.readthedocs.io/en/release/landlab.components.weathering.html>`_
"""

import numpy as np

from landlab.components import Space, DepthDependentDiffuser, ExponentialWeatherer
from terrainbento.base_class import ErosionModel


class BasicHySa(ErosionModel):
    """Model **BasicHySa** program.

    Model **BasicHySa** is a model program that evolves a topographic surface
    described by :math:`\eta` with the following governing equation:

    .. math::

        \\frac{\partial \eta}{\partial t} = -K_{r}A^{m}S^{n}\left(e^{-H/H_*}\\right) \\
        -K_{w}A^{m}S^{n}\left(1-e^{-H/H_*}\\right) \\
        + \\frac{V\\frac{Q_s}{Q}}{\left(1-\phi\\right)} + \\nabla q_s

<<<<<<< HEAD
    where :math:`K_r` and :math:`K_s` are rock and sediment erodibility
=======
    where :math:`K_r` and :math:`K_s` are rock and sediment erodability
>>>>>>> f56c793f
    respectively, :math:`A` is the local drainage area, :math:`S` is the local
    slope, :math:`H` is soil depth, :math:`H_*` is the bedrock roughnes length
    scale, :math:`\omega_c` is the critical stream power needed for erosion to
    occur, :math:`V` is effective sediment settling velocity, :math:`Q_s` is
    volumetric fluvial sediment flux, :math:`Q` is volumetric water discharge,
    and :math:`\phi` is sediment porosity. Hillslope sediment flux per unit
    width :math:`q_s` is given by:

    .. math::
        q_s=-DS\left(1-e^{-H/H_0}\\right)

    where :math:`D` is soil diffusivity and :math:`H_0` is the soil transport
    depth scale.

<<<<<<< HEAD
    Refer to the ``terrainbento`` manuscript Table XX (URL here) for parameter
    symbols, names, and dimensions.

    Model ``BasicHySa`` inherits from the ``terrainbento`` ``ErosionModel``
=======
    Refer to the terrainbento manuscript Table XX (URL here) for parameter
    symbols, names, and dimensions.

    Model **BasicHySa** inherits from the terrainbento **ErosionModel**
>>>>>>> f56c793f
    base class.
    """

    def __init__(
        self, input_file=None, params=None, BoundaryHandlers=None, OutputWriters=None
    ):
        """
        Parameters
        ----------
        input_file : str
            Path to model input file. See wiki for discussion of input file
            formatting. One of input_file or params is required.
        params : dict
            Dictionary containing the input file. One of input_file or params is
            required.
        BoundaryHandlers : class or list of classes, optional
            Classes used to handle boundary conditions. Alternatively can be
            passed by input file as string. Valid options described above.
        OutputWriters : class, function, or list of classes and/or functions, optional
            Classes or functions used to write incremental output (e.g. make a
            diagnostic plot).

        Returns
        -------
        BasicHySa : model object

        Examples
        --------
        This is a minimal example to demonstrate how to construct an instance
        of model **BasicHySa**. Note that a YAML input file can be used instead of
        a parameter dictionary. For more detailed examples, including steady-
        state test examples, see the terrainbento tutorials.

        To begin, import the model class.

        >>> from terrainbento import BasicHySa

        Set up a parameters variable.

        >>> params = {'model_grid': 'RasterModelGrid',
        ...           'dt': 1,
        ...           'output_interval': 2.,
        ...           'run_duration': 200.,
        ...           'number_of_node_rows' : 6,
        ...           'number_of_node_columns' : 9,
        ...           'node_spacing' : 10.0,
        ...           'regolith_transport_parameter': 0.001,
        ...           'water_erodability~rock': 0.001,
        ...           'water_erodability~sediment': 0.001,
        ...           'sp_crit_br': 0,
        ...           'sp_crit_sed': 0,
        ...           'm_sp': 0.5,
        ...           'n_sp': 1.0,
        ...           'v_sc': 0.01,
        ...           'phi': 0,
        ...           'F_f': 0,
        ...           'H_star': 0.1,
        ...           'solver': 'basic',
        ...           'soil_transport_decay_depth': 1,
        ...           'soil_production__maximum_rate': 0.0001,
        ...           'soil_production__decay_depth': 0.5}

        Construct the model.

        >>> model = BasicHySa(params=params)

        Running the model with ``model.run()`` would create output, so here we
        will just run it one step.

        >>> model.run_one_step(1.)
        >>> model.model_time
        1.0

        """

        # Call ErosionModel's init
        super(BasicHySa, self).__init__(
            input_file=input_file,
            params=params,
            BoundaryHandlers=BoundaryHandlers,
            OutputWriters=OutputWriters,
        )

        self.K_br = self.get_parameter_from_exponent("water_erodability~rock")
        self.K_sed = self.get_parameter_from_exponent("water_erodability~sediment")
        regolith_transport_parameter = (
            self._length_factor ** 2.
        ) * self.get_parameter_from_exponent(
            "regolith_transport_parameter"
        )  # has units length^2/time
        v_sc = self.get_parameter_from_exponent(
            "v_sc"
        )  # normalized settling velocity. Unitless.

        regolith_transport_parameter = (
            self._length_factor ** 2.
        ) * self.get_parameter_from_exponent(
            "regolith_transport_parameter"
        )  # has units length^2/time
<<<<<<< HEAD

        initial_soil_thickness = (self._length_factor) * self.params[
                "initial_soil_thickness"
=======
        try:
            initial_soil_thickness = (self._length_factor) * self.params[
                "soil__initial_thickness"
>>>>>>> f56c793f
            ]  # has units length

        soil_transport_decay_depth = (self._length_factor) * self.params[
            "soil_transport_decay_depth"
        ]  # has units length
        max_soil_production_rate = (self._length_factor) * self.params[
            "soil_production__maximum_rate"
        ]  # has units length per time
        soil_production_decay_depth = (self._length_factor) * self.params[
            "soil_production__decay_depth"
        ]  # has units length

        # set methods and fields. K's and sp_crits need to be field names
        method = self.params.get("space_method", "simple_stream_power")
        discharge_method = self.params.get("discharge_method", "discharge_field")
        area_field = self.params.get("area_field", None)
        discharge_field = self.params.get("discharge_field", "surface_water__discharge")
        K_noise_scale = self.params.get("K_noise_scale", 0)

        # Handle solver option
        solver = self.params.get("solver", "basic")

        # Instantiate a SPACE component
        self.eroder = Space(
            self.grid,
            K_sed=self.K_sed,
            K_br=self.K_br,
            sp_crit_br=self.params["sp_crit_br"],
            sp_crit_sed=self.params["sp_crit_sed"],
            F_f=self.params["F_f"],
            phi=self.params["phi"],
            H_star=self.params["H_star"],
            v_s=v_sc,
            m_sp=self.params["m_sp"],
            n_sp=self.params["n_sp"],
            method=method,
            discharge_method=discharge_method,
            area_field=area_field,
            discharge_field=discharge_field,
            solver=solver,
            K_noise_scale=K_noise_scale,
        )

        # SPACE checks for and creates bedrock elevation and soil depth
        # grid fields when instantiated, so no need to do that here in
        # the model.

        # Get soil thickness (a.k.a. depth) field
        soil_thickness = self.grid.at_node["soil__depth"]

        # Get bedrock elevation field
        bedrock_elev = self.grid.at_node["bedrock__elevation"]

        # Set soil thickness and bedrock elevation
        try:
            initial_soil_thickness = self.params["soil__initial_thickness"]
        except KeyError:
            initial_soil_thickness = 1.0  # default value
        soil_thickness[:] = initial_soil_thickness
        bedrock_elev[:] = self.z - initial_soil_thickness

        # Instantiate diffusion and weathering components
        self.diffuser = DepthDependentDiffuser(
            self.grid,
            linear_diffusivity=regolith_transport_parameter,
            soil_transport_decay_depth=soil_transport_decay_depth,
        )

        self.weatherer = ExponentialWeatherer(
            self.grid,
            soil_production__maximum_rate=max_soil_production_rate,
            soil_production__decay_depth=soil_production_decay_depth,
        )

        self.grid.at_node["soil__depth"][:] = (
            self.grid.at_node["topographic__elevation"]
            - self.grid.at_node["bedrock__elevation"]
        )

    def run_one_step(self, dt):
        """Advance model **BasicHySa** for one time-step of duration dt.

        The **run_one_step** method does the following:

        1. Directs flow and accumulates drainage area.

        2. Assesses the location, if any, of flooded nodes where erosion should
        not occur.

        3. Assesses if a **PrecipChanger** is an active BoundaryHandler and if
        so, uses it to modify the erodability by water.

        4. Calculates erosion and deposition by water.

        5. Calculates topographic change by linear diffusion.

        6. Finalizes the step using the **ErosionModel** base class function
        **finalize__run_one_step**. This function updates all BoundaryHandlers
        by ``dt`` and increments model time by ``dt``.

        Parameters
        ----------
        dt : float
            Increment of time for which the model is run.
        """
        # Direct and accumulate flow
        self.flow_accumulator.run_one_step()

        # Get IDs of flooded nodes, if any
        if self.flow_accumulator.depression_finder is None:
            flooded = []
        else:
            flooded = np.where(
                self.flow_accumulator.depression_finder.flood_status == 3
            )[0]

        # Do some erosion (but not on the flooded nodes)
        # (if we're varying K through time, update that first)
        if "PrecipChanger" in self.boundary_handler:
            erode_factor = self.boundary_handler[
                "PrecipChanger"
            ].get_erodability_adjustment_factor()
            self.eroder.K_sed = self.K_sed * erode_factor
            self.eroder.K_br = self.K_br * erode_factor

        self.eroder.run_one_step(dt, flooded_nodes=flooded)

        # We must also now erode the bedrock where relevant. If water erosion
        # into bedrock has occurred, the bedrock elevation will be higher than
        # the actual elevation, so we simply re-set bedrock elevation to the
        # lower of itself or the current elevation.
        b = self.grid.at_node["bedrock__elevation"]
        b[:] = np.minimum(b, self.grid.at_node["topographic__elevation"])

        # Calculate regolith-production rate
        self.weatherer.calc_soil_prod_rate()

        # Generate and move soil around
        self.diffuser.run_one_step(dt)

        # Finalize the run_one_step_method
        self.finalize__run_one_step(dt)

        # Check stability
        self.check_stability()

    def check_stability(self):
        """Check model stability and exit if unstable."""
        fields = self.grid.at_node.keys()
        for f in fields:
            if np.any(np.isnan(self.grid.at_node[f])) or np.any(
                np.isinf(self.grid.at_node[f])
            ):

                # model is unstable, write message and exit.
                with open("model_failed.txt", "w") as f:
                    f.write("This model run became unstable\n")

                raise SystemExit("Model became unstable")


def main():  # pragma: no cover
    """Executes model."""
    import sys

    try:
        infile = sys.argv[1]
    except IndexError:
        print("Must include input file name on command line")
        sys.exit(1)

    hysa = BasicHySa(input_file=infile)
    hysa.run()


if __name__ == "__main__":
    main()<|MERGE_RESOLUTION|>--- conflicted
+++ resolved
@@ -31,11 +31,7 @@
         -K_{w}A^{m}S^{n}\left(1-e^{-H/H_*}\\right) \\
         + \\frac{V\\frac{Q_s}{Q}}{\left(1-\phi\\right)} + \\nabla q_s
 
-<<<<<<< HEAD
-    where :math:`K_r` and :math:`K_s` are rock and sediment erodibility
-=======
     where :math:`K_r` and :math:`K_s` are rock and sediment erodability
->>>>>>> f56c793f
     respectively, :math:`A` is the local drainage area, :math:`S` is the local
     slope, :math:`H` is soil depth, :math:`H_*` is the bedrock roughnes length
     scale, :math:`\omega_c` is the critical stream power needed for erosion to
@@ -50,17 +46,10 @@
     where :math:`D` is soil diffusivity and :math:`H_0` is the soil transport
     depth scale.
 
-<<<<<<< HEAD
-    Refer to the ``terrainbento`` manuscript Table XX (URL here) for parameter
-    symbols, names, and dimensions.
-
-    Model ``BasicHySa`` inherits from the ``terrainbento`` ``ErosionModel``
-=======
     Refer to the terrainbento manuscript Table XX (URL here) for parameter
     symbols, names, and dimensions.
 
     Model **BasicHySa** inherits from the terrainbento **ErosionModel**
->>>>>>> f56c793f
     base class.
     """
 
@@ -160,15 +149,9 @@
         ) * self.get_parameter_from_exponent(
             "regolith_transport_parameter"
         )  # has units length^2/time
-<<<<<<< HEAD
 
         initial_soil_thickness = (self._length_factor) * self.params[
                 "initial_soil_thickness"
-=======
-        try:
-            initial_soil_thickness = (self._length_factor) * self.params[
-                "soil__initial_thickness"
->>>>>>> f56c793f
             ]  # has units length
 
         soil_transport_decay_depth = (self._length_factor) * self.params[
