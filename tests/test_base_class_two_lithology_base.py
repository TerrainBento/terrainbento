# coding: utf8
# !/usr/env/python

import os

<<<<<<< HEAD
=======
import numpy as np
from numpy.testing import assert_array_almost_equal, assert_array_equal

>>>>>>> a0a452cf
from terrainbento.base_class import TwoLithologyErosionModel
from terrainbento.utilities import *


_TEST_DATA_DIR = os.path.join(os.path.dirname(__file__), "data")

file_name = os.path.join(_TEST_DATA_DIR, "example_for_weight.asc")


def test_no_contact_zone_width():

    params = {
        "model_grid": "RasterModelGrid",
        "clock": SIMPLE_CLOCK,
        "number_of_node_rows": 6,
        "number_of_node_columns": 9,
        "node_spacing": 10.0,
        "regolith_transport_parameter": 0.001,
        "water_erodability~lower": 0.001,
        "water_erodability~upper": 0.01,
        "contact_zone__width": 0,
        "lithology_contact_elevation__file_name": file_name,
        "m_sp": 0.5,
        "n_sp": 1.0,
    }

    model = TwoLithologyErosionModel(params=params)
    model._setup_rock_and_till()

    truth = np.ones(model.grid.size("node"))
    truth[model.grid.core_nodes[14:]] = 0.0

    assert_array_equal(model.erody_wt, truth)


def test_contact_zone_width():
    params = {
        "model_grid": "RasterModelGrid",
        "clock": SIMPLE_CLOCK,
        "number_of_node_rows": 6,
        "number_of_node_columns": 9,
        "node_spacing": 10.0,
        "regolith_transport_parameter": 0.001,
        "water_erodability~lower": 0.001,
        "water_erodability~upper": 0.01,
        "contact_zone__width": 10.,
        "lithology_contact_elevation__file_name": file_name,
        "m_sp": 0.5,
        "n_sp": 1.0,
    }

    model = TwoLithologyErosionModel(params=params)
    model._setup_rock_and_till()

    truth = np.array(
        [
            0.,
            0.,
            0.,
            0.,
            0.,
            0.,
            0.,
            0.,
            0.,
            0.,
            0.95257413,
            0.95257413,
            0.95257413,
            0.95257413,
            0.95257413,
            0.95257413,
            0.95257413,
            0.,
            0.,
            0.95257413,
            0.95257413,
            0.95257413,
            0.95257413,
            0.95257413,
            0.95257413,
            0.95257413,
            0.,
            0.,
            0.26894142,
            0.26894142,
            0.26894142,
            0.26894142,
            0.26894142,
            0.26894142,
            0.26894142,
            0.,
            0.,
            0.26894142,
            0.26894142,
            0.26894142,
            0.26894142,
            0.26894142,
            0.26894142,
            0.26894142,
            0.,
            0.,
            0.,
            0.,
            0.,
            0.,
            0.,
            0.,
            0.,
            0.,
        ]
    )

    assert_array_almost_equal(model.erody_wt, truth)<|MERGE_RESOLUTION|>--- conflicted
+++ resolved
@@ -3,12 +3,11 @@
 
 import os
 
-<<<<<<< HEAD
-=======
 import numpy as np
 from numpy.testing import assert_array_almost_equal, assert_array_equal
 
->>>>>>> a0a452cf
+from numpy.testing import assert_array_equal, assert_array_almost_equal
+
 from terrainbento.base_class import TwoLithologyErosionModel
 from terrainbento.utilities import *
 
