import os
import numpy as np

from numpy.testing import assert_array_almost_equal  # assert_array_equal,
import pytest

from landlab import HexModelGrid
from terrainbento import BasicHySa


def test_no_Ksp_or_Kss():
    params = {
        "model_grid": "RasterModelGrid",
        "dt": 1,
        "output_interval": 2.,
        "run_duration": 200.,
        "regolith_transport_parameter": 0.001,
    }

    pytest.raises(ValueError, BasicHySa, params=params)


def test_both_Ksp_or_Kss():
    params = {
        "model_grid": "RasterModelGrid",
        "dt": 1,
        "output_interval": 2.,
        "run_duration": 200.,
        "regolith_transport_parameter": 0.001,
        "water_erodability": 0.001,
        "water_erodability~shear_stress": 0.001,
    }
    pytest.raises(ValueError, BasicHySa, params=params)

<<<<<<< HEAD
=======

>>>>>>> f56c793f
def test_steady_Ksp_no_precip_changer():
    U = 0.0001
    K_rock_sp = 0.001
    K_sed_sp = 0.005
    sp_crit_br = 0
    sp_crit_sed = 0
    m = 0.5
    n = 1.0
    dt = 10
    v_sc = 0.001
    phi = 0.1
    F_f = 0.0
    H_star = 0.1
    initial_soil_thickness = 0
    soil_transport_decay_depth = 1
    soil_production__maximum_rate = 0
    soil_production__decay_depth = 0.5
    # construct dictionary. note that D is turned off here
    params = {
        "model_grid": "RasterModelGrid",
        "dt": 1,
        "output_interval": 2.,
        "run_duration": 200.,
        "number_of_node_rows": 3,
        "number_of_node_columns": 20,
        "node_spacing": 100.0,
        "north_boundary_closed": True,
        "south_boundary_closed": True,
        "regolith_transport_parameter": 0.,
        "water_erodability~rock": K_rock_sp,
        "water_erodability~sediment": K_sed_sp,
        "sp_crit_br": sp_crit_br,
        "sp_crit_sed": sp_crit_sed,
        "m_sp": m,
        "n_sp": n,
        "v_sc": v_sc,
        "phi": phi,
        "F_f": F_f,
        "H_star": H_star,
        "solver": "basic",
        "soil__initial_thickness": initial_soil_thickness,
        "soil_transport_decay_depth": soil_transport_decay_depth,
        "soil_production__maximum_rate": soil_production__maximum_rate,
        "soil_production__decay_depth": soil_production__decay_depth,
        "random_seed": 3141,
        "BoundaryHandlers": "NotCoreNodeBaselevelHandler",
        "NotCoreNodeBaselevelHandler": {"modify_core_nodes": True, "lowering_rate": -U},
    }

    # construct and run model
    model = BasicHySa(params=params)
    for i in range(800):
        model.run_one_step(dt)

    # construct actual and predicted slopes
    actual_slopes = model.grid.at_node["topographic__steepest_slope"]
    actual_areas = model.grid.at_node["drainage_area"]
    predicted_slopes = np.power(
        ((U * v_sc) / (K_sed_sp * np.power(actual_areas, m)))
        + (U / (K_rock_sp * np.power(actual_areas, m))),
        1. / n,
    )

    # assert actual and predicted slopes are the same.
    assert_array_almost_equal(
        actual_slopes[model.grid.core_nodes[1:-1]],
        predicted_slopes[model.grid.core_nodes[1:-1]],
        decimal=4,
    )


def test_steady_Ksp_no_precip_changer_with_depression_finding():
    U = 0.0001
    K_rock_sp = 0.001
    K_sed_sp = 0.01
    sp_crit_br = 0
    sp_crit_sed = 0
    m = 0.5
    n = 1.0
    v_sc = 0.001
    phi = 0.1
    F_f = 0.0
    H_star = 0.1
    initial_soil_thickness = 0
    soil_transport_decay_depth = 1
    soil_production__maximum_rate = 0
    soil_production__decay_depth = 0.5
    dt = 10
    # construct dictionary. note that D is turned off here
    params = {
        "model_grid": "RasterModelGrid",
        "dt": 1,
        "output_interval": 2.,
        "run_duration": 200.,
        "number_of_node_rows": 3,
        "number_of_node_columns": 20,
        "node_spacing": 100.0,
        "north_boundary_closed": True,
        "south_boundary_closed": True,
        "regolith_transport_parameter": 0.,
        "water_erodability~rock": K_rock_sp,
        "water_erodability~sediment": K_sed_sp,
        "sp_crit_br": sp_crit_br,
        "sp_crit_sed": sp_crit_sed,
        "m_sp": m,
        "n_sp": n,
        "v_sc": v_sc,
        "phi": phi,
        "F_f": F_f,
        "H_star": H_star,
        "solver": "basic",
        "soil__initial_thickness": initial_soil_thickness,
        "soil_transport_decay_depth": soil_transport_decay_depth,
        "soil_production__maximum_rate": soil_production__maximum_rate,
        "soil_production__decay_depth": soil_production__decay_depth,
        "solver": "basic",
        "random_seed": 3141,
        "depression_finder": "DepressionFinderAndRouter",
        "BoundaryHandlers": "NotCoreNodeBaselevelHandler",
        "NotCoreNodeBaselevelHandler": {"modify_core_nodes": True, "lowering_rate": -U},
    }

    # construct and run model
    model = BasicHySa(params=params)
    for i in range(800):
        model.run_one_step(dt)

    # construct actual and predicted slopes
    actual_slopes = model.grid.at_node["topographic__steepest_slope"]
    actual_areas = model.grid.at_node["drainage_area"]
    predicted_slopes = np.power(
        ((U * v_sc) / (K_sed_sp * np.power(actual_areas, m)))
        + (U / (K_rock_sp * np.power(actual_areas, m))),
        1. / n,
    )

    # assert actual and predicted slopes are the same.
    assert_array_almost_equal(
        actual_slopes[model.grid.core_nodes[1:-1]],
        predicted_slopes[model.grid.core_nodes[1:-1]],
        decimal=4,
    )


def test_with_precip_changer():
    K_rock_sp = 0.001
    K_sed_sp = 0.01
    sp_crit_br = 0
    sp_crit_sed = 0
    m = 0.5
    n = 1.0
    v_sc = 0.001
    phi = 0.1
    F_f = 0.0
    H_star = 0.1
    initial_soil_thickness = 0
    soil_transport_decay_depth = 1
    soil_production__maximum_rate = 0
    soil_production__decay_depth = 0.5
    params = {
        "model_grid": "RasterModelGrid",
        "dt": 1,
        "output_interval": 2.,
        "run_duration": 200.,
        "number_of_node_rows": 3,
        "number_of_node_columns": 20,
        "node_spacing": 100.0,
        "north_boundary_closed": True,
        "south_boundary_closed": True,
        "regolith_transport_parameter": 0.,
        "water_erodability~rock": K_rock_sp,
        "water_erodability~sediment": K_sed_sp,
        "sp_crit_br": sp_crit_br,
        "sp_crit_sed": sp_crit_sed,
        "m_sp": m,
        "n_sp": n,
        "v_sc": v_sc,
        "phi": phi,
        "F_f": F_f,
        "H_star": H_star,
        "solver": "basic",
        "soil__initial_thickness": initial_soil_thickness,
        "soil_transport_decay_depth": soil_transport_decay_depth,
        "soil_production__maximum_rate": soil_production__maximum_rate,
        "soil_production__decay_depth": soil_production__decay_depth,
        "random_seed": 3141,
        "BoundaryHandlers": "PrecipChanger",
        "PrecipChanger": {
            "daily_rainfall__intermittency_factor": 0.5,
            "daily_rainfall__intermittency_factor_time_rate_of_change": 0.1,
            "daily_rainfall__mean_intensity": 1.0,
            "daily_rainfall__mean_intensity_time_rate_of_change": 0.2,
        },
    }

    model = BasicHySa(params=params)
    assert model.eroder.K_sed[0] == K_sed_sp
    assert "PrecipChanger" in model.boundary_handler
    model.run_one_step(1.0)
    model.run_one_step(1.0)
    assert round(model.eroder.K_sed, 5) == 0.10326


def test_stability_checker():
    U = 0.0001
    K_rock_sp = 0.001
    K_sed_sp = 0.005
    sp_crit_br = 0
    sp_crit_sed = 0
    m = 0.5
    n = 1.0
    dt = 1000
    v_sc = 0.001
    phi = 0.1
    F_f = 0.0
    H_star = 0.1
    regolith_transport_parameter = 1
    initial_soil_thickness = 1
    soil_transport_decay_depth = 1
    soil_production__maximum_rate = 0.001
    soil_production__decay_depth = 0.5
    # construct dictionary. note that D is turned off here
    params = {
        "model_grid": "RasterModelGrid",
        "dt": 1,
        "output_interval": 2.,
        "run_duration": 200.,
        "number_of_node_rows": 3,
        "number_of_node_columns": 20,
        "node_spacing": 100.0,
        "north_boundary_closed": True,
        "south_boundary_closed": True,
        "regolith_transport_parameter": regolith_transport_parameter,
        "water_erodability~rock": K_rock_sp,
        "water_erodability~sediment": K_sed_sp,
        "sp_crit_br": sp_crit_br,
        "sp_crit_sed": sp_crit_sed,
        "m_sp": m,
        "n_sp": n,
        "v_sc": v_sc,
        "phi": phi,
        "F_f": F_f,
        "H_star": H_star,
        "solver": "basic",
        "soil__initial_thickness": initial_soil_thickness,
        "soil_transport_decay_depth": soil_transport_decay_depth,
        "soil_production__maximum_rate": soil_production__maximum_rate,
        "soil_production__decay_depth": soil_production__decay_depth,
        "random_seed": 3141,
        "BoundaryHandlers": "NotCoreNodeBaselevelHandler",
        "NotCoreNodeBaselevelHandler": {"modify_core_nodes": True, "lowering_rate": -U},
    }

    # construct and run model
    # unstable model should raise SystemExit
    with pytest.raises(SystemExit):
        model = BasicHySa(params=params)
        for i in range(800):
            model.run_one_step(dt)
    os.remove("model_failed.txt")
<<<<<<< HEAD
=======


>>>>>>> f56c793f
# =============================================================================
# def test_diffusion_only():
#     total_time = 500
#     U = 0.0001
#     K_rock_sp = 0
#     K_sed_sp = 0
#     sp_crit_br = 0
#     sp_crit_sed = 0
#     D = 0.001
#     m = 0.75
#     n = 1.0
#     dt = 1
#     v_sc = 0.001
#     phi = 0.1
#     F_f = 0.1
#     H_star = 0.1
#     initial_soil_thickness = 100
#     soil_transport_decay_depth = 0.1
#     soil_production__maximum_rate = 0
#     soil_production__decay_depth = 0.1
#
#     # construct dictionary. note that D is turned off here
#     params = {'model_grid': 'RasterModelGrid',
#               'dt': dt,
#               'output_interval': 2.,
#               'run_duration': 200.,
#               'number_of_node_rows' : 3,
#               'number_of_node_columns' : 21,
#               'node_spacing' : 100.0,
#               'north_boundary_closed': True,
#               'west_boundary_closed': False,
#               'south_boundary_closed': True,
#               'regolith_transport_parameter': D,
#               'water_erodability~rock': K_rock_sp,
#               'water_erodability~sediment': K_sed_sp,
#               'sp_crit_br': sp_crit_br,
#               'sp_crit_sed': sp_crit_sed,
#               'm_sp': m,
#               'n_sp': n,
#               'v_sc': v_sc,
#               'phi': phi,
#               'F_f':F_f,
#               'H_star': H_star,
#               'solver': 'basic',
#               'initial_soil_thickness': initial_soil_thickness,
#               'soil_transport_decay_depth': soil_transport_decay_depth,
#               'soil_production__maximum_rate': soil_production__maximum_rate,
#               'soil_production__decay_depth': soil_production__decay_depth,
#               'random_seed': 3141,
#               'BoundaryHandlers': 'NotCoreNodeBaselevelHandler',
#               'NotCoreNodeBaselevelHandler': {'modify_core_nodes': True,
#                                               'lowering_rate': -U}}
#     nts = int(total_time/dt)
#
#     reference_node = 9
#     # construct and run model
#     model = BasicHySa(params=params)
#     for i in range(nts):
#         model.run_one_step(dt)
#
#
#     predicted_z = (model.z[model.grid.core_nodes[reference_node]]-(U / (2. * D)) *
#                ((model.grid.x_of_node - model.grid.x_of_node[model.grid.core_nodes[reference_node]])**2))
#
#     # assert actual and predicted elevations are the same.
#     assert_array_almost_equal(predicted_z[model.grid.core_nodes],
#                               model.z[model.grid.core_nodes],
#                               decimal=2)
#
# =============================================================================<|MERGE_RESOLUTION|>--- conflicted
+++ resolved
@@ -32,10 +32,6 @@
     }
     pytest.raises(ValueError, BasicHySa, params=params)
 
-<<<<<<< HEAD
-=======
-
->>>>>>> f56c793f
 def test_steady_Ksp_no_precip_changer():
     U = 0.0001
     K_rock_sp = 0.001
@@ -296,11 +292,6 @@
         for i in range(800):
             model.run_one_step(dt)
     os.remove("model_failed.txt")
-<<<<<<< HEAD
-=======
-
-
->>>>>>> f56c793f
 # =============================================================================
 # def test_diffusion_only():
 #     total_time = 500
