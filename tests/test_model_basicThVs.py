# coding: utf8
# !/usr/env/python

import numpy as np
import pytest
from numpy.testing import assert_array_almost_equal  # assert_array_equal,

from terrainbento import BasicThVs
from terrainbento.utilities import *


def test_Aeff():
    U = 0.0001
    K = 0.001
    m = 0.5
    n = 1.0
    dt = 1000
    threshold = 0.01
    hydraulic_conductivity = 0.1
    soil__initial_thickness = 0.1
    node_spacing = 100.0
    recharge_rate = 0.5
    # construct dictionary. note that D is turned off here
    params = {
        "model_grid": "RasterModelGrid",
        "clock": SIMPLE_CLOCK,
        "number_of_node_rows": 3,
        "number_of_node_columns": 20,
        "node_spacing": 100.0,
        "north_boundary_closed": True,
        "south_boundary_closed": True,
        "regolith_transport_parameter": 0.,
        "water_erodability": K,
        "hydraulic_conductivity": 0.1,
        "soil__initial_thickness": 0.1,
        "recharge_rate": 0.5,
        "m_sp": m,
        "n_sp": n,
        "water_erosion_rule__threshold": threshold,
        "random_seed": 3141,
        "BoundaryHandlers": "NotCoreNodeBaselevelHandler",
        "NotCoreNodeBaselevelHandler": {
            "modify_core_nodes": True,
            "lowering_rate": -U,
        },
    }

    model = BasicThVs(params=params)
    for _ in range(200):
        model.run_one_step(dt)

    # construct actual and predicted slopes
    actual_slopes = model.grid.at_node["topographic__steepest_slope"]
    actual_areas = model.grid.at_node["drainage_area"]

    alpha = (
        hydraulic_conductivity
        * soil__initial_thickness
        * node_spacing
        / recharge_rate
    )
    A_eff_predicted = actual_areas * np.exp(
        -(-alpha * actual_slopes) / actual_areas
    )

    # assert aeff internally calculated correclty
    assert_array_almost_equal(
        model.eff_area[model.grid.core_nodes],
        A_eff_predicted[model.grid.core_nodes],
        decimal=1,
<<<<<<< HEAD
    )

    # somewhat circular test to make sure slopes are below predicted upper bound
    predicted_slopes_eff_upper = ((U + threshold) / (K * (model.eff_area ** m))) ** (
        1. / n
=======
>>>>>>> a0a452cf
    )

    # somewhat circular test to make sure slopes are below predicted upper
    # bound
    predicted_slopes_eff_upper = (
        (U + threshold) / (K * (model.eff_area ** m))
    ) ** (1. / n)
    predicted_slopes_eff_lower = ((U + 0.0) / (K * (model.eff_area ** m))) ** (
        1. / n
    )

    # somewhat circular test to make sure VSA slopes are higher than expected
    # "normal" slopes
    predicted_slopes_normal_upper = (
        (U + threshold) / (K * (actual_areas ** m))
    ) ** (1. / n)
    predicted_slopes_normal_lower = (
        (U + 0.0) / (K * (actual_areas ** m))
    ) ** (1. / n)

    assert np.all(
        actual_slopes[model.grid.core_nodes[1:-1]]
        < predicted_slopes_eff_upper[model.grid.core_nodes[1:-1]]
    )
    assert np.all(
        predicted_slopes_eff_upper[model.grid.core_nodes[1:-1]]
        > predicted_slopes_normal_upper[model.grid.core_nodes[1:-1]]
    )

    assert np.all(
        actual_slopes[model.grid.core_nodes[1:-1]]
        > predicted_slopes_eff_lower[model.grid.core_nodes[1:-1]]
    )

    assert np.all(
        predicted_slopes_eff_lower[model.grid.core_nodes[1:-1]]
        > predicted_slopes_normal_lower[model.grid.core_nodes[1:-1]]
    )


def test_bad_n_sp():
    params = {
        "model_grid": "RasterModelGrid",
        "clock": SIMPLE_CLOCK,
        "water_erosion_rule__threshold": 0.001,
        "water_erodability": 0.001,
        "n_sp": 1.01,
        "regolith_transport_parameter": 0.001,
    }

    with pytest.raises(ValueError):
        BasicThVs(params=params)


def test_diffusion_only():
    U = 0.001
    K = 0.0
    m = 1. / 3.
    n = 1.0
    dt = 1000
    total_time = 5.0e6
    D = 1.0
    params = {
        "model_grid": "RasterModelGrid",
        "clock": SIMPLE_CLOCK,
        "number_of_node_rows": 3,
        "number_of_node_columns": 21,
        "node_spacing": 100.0,
        "north_boundary_closed": True,
        "west_boundary_closed": False,
        "south_boundary_closed": True,
        "regolith_transport_parameter": D,
        "water_erodability": K,
        "water_erosion_rule__threshold": 0.5,
        "m_sp": m,
        "n_sp": n,
        "hydraulic_conductivity": 0.5,
        "soil__initial_thickness": 0.1,
        "recharge_rate": 0.5,
        "random_seed": 3141,
        "depression_finder": "DepressionFinderAndRouter",
        "BoundaryHandlers": "NotCoreNodeBaselevelHandler",
        "NotCoreNodeBaselevelHandler": {
            "modify_core_nodes": True,
            "lowering_rate": -U,
        },
    }

    nts = int(total_time / dt)

    reference_node = 9
    # construct and run model
    model = BasicThVs(params=params)
    for _ in range(nts):
        model.run_one_step(dt)

    predicted_z = model.z[model.grid.core_nodes[reference_node]] - (
        U / (2. * D)
    ) * (
        (
            model.grid.x_of_node
            - model.grid.x_of_node[model.grid.core_nodes[reference_node]]
        )
        ** 2
    )

    # assert actual and predicted elevations are the same.
    assert_array_almost_equal(
        predicted_z[model.grid.core_nodes],
        model.z[model.grid.core_nodes],
        decimal=2,
    )


def test_steady_Ksp_no_precip_changer():
    U = 0.0001
    K = 0.001
    m = 0.5
    n = 1.0
    dt = 1000
    threshold = 0.01
    # construct dictionary. note that D is turned off here
    params = {
        "model_grid": "RasterModelGrid",
        "clock": SIMPLE_CLOCK,
        "number_of_node_rows": 3,
        "number_of_node_columns": 20,
        "node_spacing": 100.0,
        "north_boundary_closed": True,
        "south_boundary_closed": True,
        "regolith_transport_parameter": 0.,
        "water_erodability": K,
        "hydraulic_conductivity": 0.0,
        "soil__initial_thickness": 0.1,
        "recharge_rate": 0.5,
        "m_sp": m,
        "n_sp": n,
        "water_erosion_rule__threshold": threshold,
        "random_seed": 3141,
        "BoundaryHandlers": "NotCoreNodeBaselevelHandler",
        "NotCoreNodeBaselevelHandler": {
            "modify_core_nodes": True,
            "lowering_rate": -U,
        },
    }

    # construct and run model
    model = BasicThVs(params=params)
    for _ in range(100):
        model.run_one_step(dt)

    # construct actual and predicted slopes
    # note that since we have a smooth threshold, we do not have a true
    # analytical solution, but a bracket within wich we expect the actual
    # slopes to fall.
    actual_slopes = model.grid.at_node["topographic__steepest_slope"]
    actual_areas = model.grid.at_node["drainage_area"]
    predicted_slopes_upper = ((U + threshold) / (K * (actual_areas ** m))) ** (
        1. / n
    )
    predicted_slopes_lower = ((U + 0.0) / (K * (actual_areas ** m))) ** (
        1. / n
    )

    # assert actual and predicted slopes are in the correct range for the
    # slopes.
    assert np.all(
        actual_slopes[model.grid.core_nodes[1:-1]]
        > predicted_slopes_lower[model.grid.core_nodes[1:-1]]
    )

    assert np.all(
        actual_slopes[model.grid.core_nodes[1:-1]]
        < predicted_slopes_upper[model.grid.core_nodes[1:-1]]
    )


def test_steady_Ksp_no_precip_changer_with_depression_finding():
    U = 0.0001
    K = 0.001
    m = 0.5
    n = 1.0
    dt = 1000
    threshold = 0.000001
    # construct dictionary. note that D is turned off here
    params = {
        "model_grid": "RasterModelGrid",
        "clock": SIMPLE_CLOCK,
        "number_of_node_rows": 3,
        "number_of_node_columns": 20,
        "node_spacing": 100.0,
        "north_boundary_closed": True,
        "south_boundary_closed": True,
        "regolith_transport_parameter": 0.,
        "water_erodability": K,
        "hydraulic_conductivity": 0.0,
        "soil__initial_thickness": 0.1,
        "recharge_rate": 0.5,
        "m_sp": m,
        "n_sp": n,
        "water_erosion_rule__threshold": threshold,
        "random_seed": 3141,
        "depression_finder": "DepressionFinderAndRouter",
        "BoundaryHandlers": "NotCoreNodeBaselevelHandler",
        "NotCoreNodeBaselevelHandler": {
            "modify_core_nodes": True,
            "lowering_rate": -U,
        },
    }

    # construct and run model
    model = BasicThVs(params=params)
    for _ in range(100):
        model.run_one_step(dt)

    # construct actual and predicted slopes
    actual_slopes = model.grid.at_node["topographic__steepest_slope"]
    actual_areas = model.grid.at_node["drainage_area"]
    predicted_slopes = ((U / K + threshold) / ((actual_areas ** m))) ** (
        1. / n
    )

    # assert actual and predicted slopes are the same.
    assert_array_almost_equal(
        actual_slopes[model.grid.core_nodes[1:-1]],
        predicted_slopes[model.grid.core_nodes[1:-1]],
        decimal=4,
    )


def test_with_precip_changer():
    K = 0.01
    threshold = 0.000001
    params = {
        "model_grid": "RasterModelGrid",
        "clock": SIMPLE_CLOCK,
        "number_of_node_rows": 3,
        "number_of_node_columns": 20,
        "node_spacing": 100.0,
        "north_boundary_closed": True,
        "south_boundary_closed": True,
        "regolith_transport_parameter": 0.,
        "water_erodability": K,
        "hydraulic_conductivity": 0.0,
        "soil__initial_thickness": 0.1,
        "recharge_rate": 0.5,
        "m_sp": 0.5,
        "n_sp": 1.0,
        "water_erosion_rule__threshold": threshold,
        "random_seed": 3141,
        "BoundaryHandlers": "PrecipChanger",
        "PrecipChanger": precip_defaults,
    }

    model = BasicThVs(params=params)
    assert model.eroder.K == K
    assert "PrecipChanger" in model.boundary_handler
    model.run_one_step(1.0)
    model.run_one_step(1.0)
    assert round(model.eroder.K, 5) == round(K * precip_testing_factor, 5)<|MERGE_RESOLUTION|>--- conflicted
+++ resolved
@@ -68,14 +68,11 @@
         model.eff_area[model.grid.core_nodes],
         A_eff_predicted[model.grid.core_nodes],
         decimal=1,
-<<<<<<< HEAD
     )
 
     # somewhat circular test to make sure slopes are below predicted upper bound
     predicted_slopes_eff_upper = ((U + threshold) / (K * (model.eff_area ** m))) ** (
         1. / n
-=======
->>>>>>> a0a452cf
     )
 
     # somewhat circular test to make sure slopes are below predicted upper
