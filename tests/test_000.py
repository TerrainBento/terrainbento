--- conflicted
+++ resolved
@@ -330,17 +330,6 @@
     predicted_slopes = (U / (K * (actual_areas ** m))) ** (1. / n)
 
     # assert actual and predicted slopes are the same.
-<<<<<<< HEAD
-    assert_array_almost_equal(actual_slopes[model.grid.core_nodes[1:-1]],
-                              predicted_slopes[model.grid.core_nodes[1:-1]])
-
-def run_000_from_command_line_no_file():
-    result = suprocess.call(['python' 'terrainbento/derived_models/model_000_basic.py'])
-    assert result == 1
-
-def run_000_from_command_line():
-    subprocess.call('')
-=======
     assert_array_almost_equal(
         actual_slopes[model.grid.core_nodes[1:-1]],
         predicted_slopes[model.grid.core_nodes[1:-1]],
@@ -361,5 +350,4 @@
 
     fs = glob.glob("model_000_output*.nc")
     for f in fs:
-        os.remove(f)
->>>>>>> 5658750c
+        os.remove(f)