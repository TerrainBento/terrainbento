--- conflicted
+++ resolved
@@ -8,38 +8,8 @@
 from terrainbento import BasicDdHy
 
 
-<<<<<<< HEAD
 def test_steady_Ksp_no_precip_changer_no_thresh():
     U = 0.001
-=======
-def test_no_Ksp_or_Kss():
-    params = {
-        "model_grid": "RasterModelGrid",
-        "dt": 1,
-        "output_interval": 2.,
-        "run_duration": 200.,
-        "regolith_transport_parameter": 0.001,
-    }
-
-    pytest.raises(ValueError, BasicDdHy, params=params)
-
-
-def test_both_Ksp_or_Kss():
-    params = {
-        "model_grid": "RasterModelGrid",
-        "dt": 1,
-        "output_interval": 2.,
-        "run_duration": 200.,
-        "regolith_transport_parameter": 0.001,
-        "water_erodability": 0.001,
-        "water_erodability~shear_stress": 0.001,
-    }
-    pytest.raises(ValueError, BasicDdHy, params=params)
-
-
-def test_steady_Ksp_no_precip_changer():
-    U = 0.0001
->>>>>>> f56c793f
     K = 0.001
     m = 0.5
     n = 1.0
@@ -318,4 +288,9 @@
     # assert actual and predicted elevations are the same.
     assert_array_almost_equal(
         predicted_z[model.grid.core_nodes], model.z[model.grid.core_nodes], decimal=2
-    )+    )
+
+    # assert actual and predicted elevations are the same.
+    assert_array_almost_equal(predicted_z[model.grid.core_nodes],
+                              model.z[model.grid.core_nodes],
+                              decimal=2)