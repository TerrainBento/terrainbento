--- conflicted
+++ resolved
@@ -1,14 +1,14 @@
 # coding: utf8
 #! /usr/env/python
 
-<<<<<<< HEAD
 import numpy as np
-=======
->>>>>>> 9313e675
+from numpy.testing import assert_array_almost_equal  # assert_array_equal,
+
 from numpy.testing import assert_array_almost_equal  # assert_array_equal,
 
 
 from terrainbento import BasicCv
+
 
 def test_steady_Ksp_with_depression_finding():
     U = 0.0001
