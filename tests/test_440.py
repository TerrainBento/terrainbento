# coding: utf8
#! /usr/env/python

import numpy as np

from numpy.testing import assert_array_almost_equal  # assert_array_equal,
<<<<<<< HEAD
=======
import pytest
>>>>>>> 9313e675


from terrainbento import BasicChSa

# test diffusion without stream power
def test_diffusion_only():
    U = 0.001
    K = 0.0
    m = 0.5
    n = 1.0
    dt = 1
    dx = 10.0
    number_of_node_columns = 21
    max_soil_production_rate = 0.002
    soil_production_decay_depth = 0.2
    regolith_transport_parameter = 1.0
    soil_transport_decay_depth = 0.5
    initial_soil_thickness = 0.0
    S_c = 0.2
    runtime = 50000

    # Construct dictionary. Note that stream power is turned off
    params = {
        "model_grid": "RasterModelGrid",
        "dt": dt,
        "output_interval": 2.,
        "run_duration": 200.,
        "number_of_node_rows": 3,
        "number_of_node_columns": 21,
        "node_spacing": dx,
        "north_boundary_closed": True,
        "south_boundary_closed": True,
        "regolith_transport_parameter": regolith_transport_parameter,
        "soil_transport_decay_depth": soil_transport_decay_depth,
        "soil_production__maximum_rate": max_soil_production_rate,
        "soil_production__decay_depth": soil_production_decay_depth,
        "soil__initial_thickness": initial_soil_thickness,
        "critical_slope": S_c,
        "water_erodability": K,
        "m_sp": m,
        "n_sp": n,
        "depression_finder": "DepressionFinderAndRouter",
        "BoundaryHandlers": "NotCoreNodeBaselevelHandler",
        "NotCoreNodeBaselevelHandler": {"modify_core_nodes": True, "lowering_rate": -U},
    }

    # Construct and run model
    model = BasicChSa(params=params)
    for _ in range(runtime):
        model.run_one_step(dt)

    # test steady state soil depth
    actual_depth = model.grid.at_node["soil__depth"][30]
    predicted_depth = -soil_production_decay_depth * np.log(
        U / max_soil_production_rate
    )
    assert_array_almost_equal(actual_depth, predicted_depth, decimal=3)

    # Construct actual and predicted slope at right edge of domain
    x = 8.5 * dx
    qs = U * x
    nterms = 11
    p = np.zeros(2 * nterms - 1)
    for k in range(1, nterms + 1):
        p[2 * k - 2] = (
            regolith_transport_parameter
            * (1 - np.exp(-predicted_depth / soil_transport_decay_depth))
            * (1 / (S_c ** (2 * (k - 1))))
        )
    p = np.fliplr([p])[0]
    p = np.append(p, qs)
    p_roots = np.roots(p)
    predicted_slope = np.abs(np.real(p_roots[-1]))
    # print(predicted_slope)

    actual_slope = np.abs(model.grid.at_node["topographic__steepest_slope"][39])
    # print model.grid.at_node['topographic__steepest_slope']
    assert_array_almost_equal(actual_slope, predicted_slope, decimal=3)


def test_steady_Ksp_no_precip_changer_with_depression_finding():
    U = 0.001
    K = 0.01
    m = 0.5
    n = 1.0
    dt = 10
    dx = 10.0
    S_c = 0.2
    max_soil_production_rate = 0.0
    soil_production_decay_depth = 0.2
    regolith_transport_parameter = 0.0
    soil_transport_decay_depth = 0.5
    run_time = 1000
    # construct dictionary. note that D is turned off here
    params = {
        "model_grid": "RasterModelGrid",
        "dt": dt,
        "output_interval": 2.,
        "run_duration": 200.,
        "number_of_node_rows": 3,
        "number_of_node_columns": 20,
        "node_spacing": dx,
        "north_boundary_closed": True,
        "south_boundary_closed": True,
        "regolith_transport_parameter": regolith_transport_parameter,
        "soil_transport_decay_depth": soil_transport_decay_depth,
        "soil_production__maximum_rate": max_soil_production_rate,
        "soil_production__decay_depth": soil_production_decay_depth,
        "soil__initial_thickness": 0.0,
        "critical_slope": S_c,
        "water_erodability": K,
        "m_sp": m,
        "n_sp": n,
        "depression_finder": "DepressionFinderAndRouter",
        "BoundaryHandlers": "NotCoreNodeBaselevelHandler",
        "NotCoreNodeBaselevelHandler": {"modify_core_nodes": True, "lowering_rate": -U},
    }

    # construct and run model
    model = BasicChSa(params=params)
    for _ in range(run_time):
        model.run_one_step(dt)

    # construct actual and predicted slopes
    actual_slopes = model.grid.at_node["topographic__steepest_slope"]
    actual_areas = model.grid.at_node["drainage_area"]
    predicted_slopes = (U / (K * (actual_areas ** m))) ** (1. / n)

    # assert actual and predicted slopes are the same.
    assert_array_almost_equal(
        actual_slopes[model.grid.core_nodes[1:-1]],
        predicted_slopes[model.grid.core_nodes[1:-1]],
        decimal=4,
    )


def test_steady_Ksp_no_precip_changer():
    U = 0.001
    K = 0.01
    m = 0.5
    n = 1.0
    dt = 10
    dx = 10.0
    S_c = 0.2
    max_soil_production_rate = 0.0
    soil_production_decay_depth = 0.2
    regolith_transport_parameter = 1.0
    soil_transport_decay_depth = 0.5
    run_time = 1000
    # construct dictionary. note that D is turned off here
    params = {
        "model_grid": "RasterModelGrid",
        "dt": dt,
        "output_interval": 2.,
        "run_duration": 200.,
        "number_of_node_rows": 3,
        "number_of_node_columns": 20,
        "node_spacing": dx,
        "north_boundary_closed": True,
        "south_boundary_closed": True,
        "regolith_transport_parameter": regolith_transport_parameter,
        "soil_transport_decay_depth": soil_transport_decay_depth,
        "soil_production__maximum_rate": max_soil_production_rate,
        "soil_production__decay_depth": soil_production_decay_depth,
        "soil__initial_thickness": 0.0,
        "critical_slope": S_c,
        "water_erodability": K,
        "m_sp": m,
        "n_sp": n,
        "BoundaryHandlers": "NotCoreNodeBaselevelHandler",
        "NotCoreNodeBaselevelHandler": {"modify_core_nodes": True, "lowering_rate": -U},
    }

    # construct and run model
    model = BasicChSa(params=params)
    for _ in range(run_time):
        model.run_one_step(dt)

    # construct actual and predicted slopes
    actual_slopes = model.grid.at_node["topographic__steepest_slope"]
    actual_areas = model.grid.at_node["drainage_area"]
    predicted_slopes = (U / (K * (actual_areas ** m))) ** (1. / n)

    # assert actual and predicted slopes are the same.
    assert_array_almost_equal(
        actual_slopes[model.grid.core_nodes[1:-1]],
        predicted_slopes[model.grid.core_nodes[1:-1]],
        decimal=4,
    )


def test_with_precip_changer():
    K = 0.01
    U = 0.001
    m = 0.5
    n = 1.0
    dt = 10
    dx = 10.0
    S_c = 0.2
    number_of_node_columns = 20
    max_soil_production_rate = 0.002
    soil_production_decay_depth = 0.2
    regolith_transport_parameter = 0
    soil_transport_decay_depth = 0.5
    initial_soil_thickness = 0.0
    params = {
        "model_grid": "RasterModelGrid",
        "dt": 1,
        "output_interval": 2.,
        "run_duration": 200.,
        "number_of_node_rows": 3,
        "number_of_node_columns": 20,
        "node_spacing": 100.0,
        "north_boundary_closed": True,
        "south_boundary_closed": True,
        "regolith_transport_parameter": 0.,
        "soil_transport_decay_depth": soil_transport_decay_depth,
        "soil_production__maximum_rate": max_soil_production_rate,
        "soil_production__decay_depth": soil_production_decay_depth,
        "soil__initial_thickness": 0.0,
        "critical_slope": S_c,
<<<<<<< HEAD
        "critical_slope": 0.2,
=======
>>>>>>> 9313e675
        "water_erodability": K,
        "m_sp": 0.5,
        "n_sp": 1.0,
        "random_seed": 3141,
        "BoundaryHandlers": "PrecipChanger",
        "PrecipChanger": {
            "daily_rainfall__intermittency_factor": 0.5,
            "daily_rainfall__intermittency_factor_time_rate_of_change": 0.1,
            "daily_rainfall__mean_intensity": 1.0,
            "daily_rainfall__mean_intensity_time_rate_of_change": 0.2,
        },
    }

    model = BasicChSa(params=params)
    assert model.eroder.K == K
    assert "PrecipChanger" in model.boundary_handler
    model.run_one_step(1.0)
    model.run_one_step(1.0)
    assert round(model.eroder.K, 5) == 0.10326<|MERGE_RESOLUTION|>--- conflicted
+++ resolved
@@ -4,10 +4,6 @@
 import numpy as np
 
 from numpy.testing import assert_array_almost_equal  # assert_array_equal,
-<<<<<<< HEAD
-=======
-import pytest
->>>>>>> 9313e675
 
 
 from terrainbento import BasicChSa
@@ -229,10 +225,6 @@
         "soil_production__decay_depth": soil_production_decay_depth,
         "soil__initial_thickness": 0.0,
         "critical_slope": S_c,
-<<<<<<< HEAD
-        "critical_slope": 0.2,
-=======
->>>>>>> 9313e675
         "water_erodability": K,
         "m_sp": 0.5,
         "n_sp": 1.0,
